--- conflicted
+++ resolved
@@ -8,10 +8,11 @@
   - 1.4.0
   - 1.4.1
   - 1.4.2
+  - 1.4.3
+  - 1.4.4
   - 1.4.5
 otp_release:
   - 18.0
-<<<<<<< HEAD
   - 18.1
   - 18.2
   - 18.3
@@ -19,17 +20,26 @@
   - 19.1
   - 19.2
   - 19.3
-=======
-  - 19.3
   - 20.0
 matrix:
   exclude:
     - elixir: 1.3.0
       otp_release: 20.0
+    - elixir: 1.3.1
+      otp_release: 20.0
     - elixir: 1.3.2
+      otp_release: 20.0
+    - elixir: 1.3.3
+      otp_release: 20.0
+    - elixir: 1.3.4
       otp_release: 20.0
     - elixir: 1.4.0
       otp_release: 20.0
+    - elixir: 1.4.1
+      otp_release: 20.0
     - elixir: 1.4.2
       otp_release: 20.0
->>>>>>> 10e93d95
+    - elixir: 1.4.3
+      otp_release: 20.0
+    - elixir: 1.4.4
+      otp_release: 20.0
